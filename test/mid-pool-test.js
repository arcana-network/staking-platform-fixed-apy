--- conflicted
+++ resolved
@@ -133,13 +133,8 @@
     const balanceOwnerBefore = String(
       await token.balanceOf(addresses[0])
     ).slice(0, 7);
-<<<<<<< HEAD
     expect(balanceStakingBefore).to.equal("4249925");
     expect(balanceOwnerBefore).to.equal("9957500");
-=======
-    expect(balanceStakingBefore).to.equal("3519991");
-    expect(balanceOwnerBefore).to.equal("9648000");
->>>>>>> 13f7e4c7
 
     await stakingPlatform.withdrawResidualBalance();
 
